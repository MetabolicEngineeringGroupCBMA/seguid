#!/usr/bin/env python3
# -*- coding: utf-8 -*-

import pytest

from pathlib import Path
from hashlib import sha1
from base64 import urlsafe_b64encode as b64us

from seguid import slseguid
from seguid import scseguid
from seguid import dlseguid
from seguid import dcseguid

from seguid.chksum import seguid

from seguid.manip import reverse
from seguid.manip import rc

from seguid.reprutils import repr_from_tuple

from seguid.tables import COMPLEMENT_TABLE_DNA
from seguid.tables import TABLE_IUPAC_PROTEIN


def test_seguid():
    assert seguid("AT") == "seguid:Ax/RG6hzSrMEEWoCO1IWMGska+4"
    NP_313053_1 = (
        "MKALTARQQEVFDLIRDHISQTGMPPTRAEIAQRLGFRSPNAAEEHLKALARKGVIEIVSG"
        "ASRGIRLLQEEEEGLPLVGRVAAGEPLLAQQHIEGHYQVDPSLFKPNADFLLRVSGMSMKD"
        "IGIMDGDLLAVHKTQDVRNGQVVVARIDDEVTVKRLKKQGNKVELLPENSEFKPIVVDLRQ"
        "QSFTIEGLAVGVIRNGDWL"
    )

    assert seguid(NP_313053_1, table=TABLE_IUPAC_PROTEIN) == "seguid:2c4yjE+JqjvzYF1d0OmUh8pCpz8"




def cs(arg):
    return (
        b64us(sha1(arg.encode("ASCII")).digest()).decode("ASCII").rstrip("=")
    )


def test_slseguid():
    assert slseguid("AT") == "slseguid:Ax_RG6hzSrMEEWoCO1IWMGska-4"
    assert cs("AT") in slseguid("AT")


def test_scseguid():
    m13dna = Path("test_data/M13.txt").read_text().strip()
    sc = "scseguid:aAjgnsF9cPI6cu8IQ81sYnstVzU"
    assert scseguid(m13dna) == sc
    assert cs(Path("test_data/M13_minimal_rotation.txt").read_text().strip()) in sc


def test_dlseguid():
    ct = COMPLEMENT_TABLE_DNA
    table = ct | {"\n":"\n", "-":"-"}
    # AT
    # TA

    dlDNA = "AT"
    dlDNA_dlseguid = "AWD-dt5-TEua8RbOWfnctJIu9nA"
    assert dlseguid(dlDNA, rc(dlDNA), 0) == f"dlseguid:{dlDNA_dlseguid}"
    assert dlDNA_dlseguid in slseguid("AT\nTA", table = table)
    assert cs("AT\nTA") == dlDNA_dlseguid

    #  -AT
    #  AT-

    dlDNA2 = ("AT", "TA", 1)
    dlDNA2_dlseguid = "JwB2eUmZkCNjyWAv471JeUbiSDM"
    assert dlseguid(*dlDNA2) == f"dlseguid:{dlDNA2_dlseguid}"
    assert dlDNA2_dlseguid in slseguid("-AT\nAT-", table = table)
    assert cs("-AT\nAT-") == dlDNA2_dlseguid

    # TA-
    # -TA

    dlDNA3 = ("TA", "AT", -1)
    dlDNA3_dlseguid = "bv0UOR12eWrBeaAx79PNZvveviU"
    assert dlseguid(*dlDNA3) == f"dlseguid:{dlDNA3_dlseguid}"
    assert dlDNA3_dlseguid in slseguid("AT-\n-AT", table = table)
    assert cs("AT-\n-AT") == dlDNA3_dlseguid

    # CTATAG
    #   TA

    dlDNA4 = ("CTATAG", "AT", -2)
    dlDNA4_dlseguid = "np3hncfQvOh8rZ8Co1Ts_02NXg4"
    assert dlseguid(*dlDNA4) == f"dlseguid:{dlDNA4_dlseguid}"
    assert dlDNA4_dlseguid in slseguid("--AT--\nGATATC", table = table)
    assert cs("--AT--\nGATATC") == dlDNA4_dlseguid

    #   AT
    # GATATC

    dlDNA5 = ("AT", "CTATAG", 2)
    dlDNA5_dlseguid = "np3hncfQvOh8rZ8Co1Ts_02NXg4"
    assert dlseguid(*dlDNA5) == f"dlseguid:{dlDNA4_dlseguid}"
    assert dlDNA5_dlseguid in slseguid("--AT--\nGATATC", table = table)
    assert cs("--AT--\nGATATC") == dlDNA5_dlseguid

    repr_from_tuple("AT", "CTATAG", 2)


def test_dcseguid():
    pUC19dna = Path("test_data/pUC19.txt").read_text().strip()
    dcsg = "dcseguid:zhw8Yrxfo3FO5DDccx4PamBVPCQ"
    assert dcseguid(pUC19dna, rc(pUC19dna)) == dcsg
<<<<<<< HEAD
    w, c = Path("test_data/pUC19_minimal_rotation_watson_linebreak_crick.txt").read_text().splitlines()
    assert dlseguid(w, c[::-1], 0) == "dlseguid:zhw8Yrxfo3FO5DDccx4PamBVPCQ"
=======
    w, c = Path("test_data/pUC19msg.txt").read_text().splitlines()
    assert dlseguid(w, reverse(c), 0) == "dlseguid:zhw8Yrxfo3FO5DDccx4PamBVPCQ"
>>>>>>> b82226c4
<|MERGE_RESOLUTION|>--- conflicted
+++ resolved
@@ -110,10 +110,5 @@
     pUC19dna = Path("test_data/pUC19.txt").read_text().strip()
     dcsg = "dcseguid:zhw8Yrxfo3FO5DDccx4PamBVPCQ"
     assert dcseguid(pUC19dna, rc(pUC19dna)) == dcsg
-<<<<<<< HEAD
     w, c = Path("test_data/pUC19_minimal_rotation_watson_linebreak_crick.txt").read_text().splitlines()
-    assert dlseguid(w, c[::-1], 0) == "dlseguid:zhw8Yrxfo3FO5DDccx4PamBVPCQ"
-=======
-    w, c = Path("test_data/pUC19msg.txt").read_text().splitlines()
-    assert dlseguid(w, reverse(c), 0) == "dlseguid:zhw8Yrxfo3FO5DDccx4PamBVPCQ"
->>>>>>> b82226c4
+    assert dlseguid(w, c[::-1], 0) == "dlseguid:zhw8Yrxfo3FO5DDccx4PamBVPCQ"